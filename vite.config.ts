
import { defineConfig } from "vite";
import react from "@vitejs/plugin-react";
import path from "path";

// https://vitejs.dev/config/
export default defineConfig({
  base: "/website/",
  server: {
    host: "::",
    port: 8080,
  },
  plugins: [
    react(),
  ],
  resolve: {
    alias: {
      "@": path.resolve(__dirname, "./src"),
    },
  },
  build: {
    outDir: "dist",
    sourcemap: false,
    // Optimize bundle size
    rollupOptions: {
      output: {
        manualChunks: {
          // Separate vendor chunks for better caching
          vendor: ['react', 'react-dom'],
          ui: ['@radix-ui/react-dialog', '@radix-ui/react-dropdown-menu'],
          icons: ['lucide-react'],
          router: ['react-router-dom'],
        },
      },
    },
    // Enable compression and optimization
<<<<<<< HEAD
    minify: 'esbuild', // Use esbuild instead of terser for better compatibility
    target: 'esnext',
    assetsDir: 'assets',
=======
    minify: 'terser',
    terserOptions: {
      compress: {
        drop_console: true, // Remove console logs in production
        drop_debugger: true,
      },
    },
    // Optimize chunk size warnings
    chunkSizeWarningLimit: 1000,
    // Generate source maps for production debugging (optional)
    sourcemap: false,
>>>>>>> 79eb6924
  },
  // Performance optimizations
  optimizeDeps: {
    include: ['react', 'react-dom', 'lucide-react', 'react-router-dom'],
  },
  // Define environment variables
  define: {
    __APP_VERSION__: JSON.stringify(process.env.npm_package_version),
  },
});<|MERGE_RESOLUTION|>--- conflicted
+++ resolved
@@ -5,7 +5,7 @@
 
 // https://vitejs.dev/config/
 export default defineConfig({
-  base: "/website/",
+  base: "/ShatamCareFoundation/",
   server: {
     host: "::",
     port: 8080,
@@ -34,23 +34,9 @@
       },
     },
     // Enable compression and optimization
-<<<<<<< HEAD
     minify: 'esbuild', // Use esbuild instead of terser for better compatibility
     target: 'esnext',
     assetsDir: 'assets',
-=======
-    minify: 'terser',
-    terserOptions: {
-      compress: {
-        drop_console: true, // Remove console logs in production
-        drop_debugger: true,
-      },
-    },
-    // Optimize chunk size warnings
-    chunkSizeWarningLimit: 1000,
-    // Generate source maps for production debugging (optional)
-    sourcemap: false,
->>>>>>> 79eb6924
   },
   // Performance optimizations
   optimizeDeps: {
