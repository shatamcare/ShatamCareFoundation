--- conflicted
+++ resolved
@@ -225,21 +225,12 @@
         </div>
       </header>
 
-<<<<<<< HEAD
       {/* Hero Section */}
-      <section id="home" className="relative overflow-hidden">
-        <div className="absolute inset-0 bg-gradient-to-r from-lavender-900/60 to-lavender-800/40 z-10"></div>
-        <div className="absolute inset-0 bg-cover bg-center bg-no-repeat" style={{
-          backgroundImage: 'url("/images/sessions.jpg")'
-        }}></div>
-=======
-      {/* Enhanced Hero Section with Memory Glow */}
       <section id="home" className="relative overflow-hidden" ref={heroRef}>
         <div className="hero-overlay absolute inset-0 bg-gradient-to-r from-lavender-900/60 to-lavender-800/40 z-10"></div>
         <div className="absolute inset-0 bg-cover bg-center bg-no-repeat parallax-image" style={{
         backgroundImage: 'url("/images/sessions.jpg")'
       }}></div>
->>>>>>> 4107dbce
         <div className="relative z-20 py-32 lg:py-40">
           <div className="max-w-7xl mx-auto px-4 sm:px-6 lg:px-8">
             <div className="text-center">
